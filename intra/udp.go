--- conflicted
+++ resolved
@@ -407,11 +407,8 @@
 		log.Warnf("udp: err proxying to(%v): %v", po, err)
 		return err
 	}
-<<<<<<< HEAD
 
 	// TODO: merge this code which is similar between tcp.go/udp.go
-=======
->>>>>>> 9da081d3
 	if h.socks5Proxy() {
 		// x.net.proxy doesn't yet support udp
 		// https://github.com/golang/net/blob/62affa334/internal/socks/socks.go#L233
